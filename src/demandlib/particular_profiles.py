# -*- coding: utf-8 -*-
"""
Implementation of the bdew standard load profiles for electric power.


"""
import logging
from datetime import time as settime
import warnings

import pandas as pd

from .tools import add_weekdays2df


class IndustrialLoadProfile:
    """Generate an industrial heat or electric load profile."""

    def __init__(self, dt_index, holidays=None):
        self.dataframe = pd.DataFrame(index=dt_index)
        if holidays is not None:
            # treat holidays as independent days (value 0 is holiday)
            self.dataframe = add_weekdays2df(
                self.dataframe, holiday_is_sunday=False, holidays=holidays
            )
        else:
            # treat all holidays as sundays
            self.dataframe = add_weekdays2df(
                self.dataframe, holiday_is_sunday=True, holidays=holidays
            )

    def simple_profile(self, annual_demand, **kwargs):
        """
        Create industrial load profile

        Parameters
        ----------
        annual_demand : float
            Total annual demand.

        Other Parameters
        ----------------
        am : datetime.time
            beginning of workday
        pm : datetime.time
            end of workday
        week : list
            list of weekdays
        weekend : list
            list of weekend days
        profile_factors : dictionary
            dictionary with scaling factors for night and day of weekdays,
            weekend days and holidays.
        """

        # Day(am to pm), night (pm to am), week day (week),
        # weekend day (weekend)
        am = kwargs.get("am", settime(7, 00, 0))
        pm = kwargs.get("pm", settime(23, 30, 0))

        week = kwargs.get("week", [1, 2, 3, 4, 5])
        weekend = kwargs.get("weekend", [6, 7])
        holiday = kwargs.get("holiday", [0])

        default_factors = {
            "week": {"day": 0.8, "night": 0.6},
            "weekend": {"day": 0.9, "night": 0.7},
            "holiday": {"day": 0.9, "night": 0.7},
        }

        profile_factors = kwargs.get("profile_factors", default_factors)

<<<<<<< HEAD
        self.dataframe["ind"] = 0.0

        # Apply masks to the dataframe so that the profile factors are applied
        def apply_masks(dataframe, profile_factors, am, pm, week, weekend, holiday):
            conditions = [
                {"cond": dataframe["weekday"].between_time(am, pm).isin(week),
                 "period": ("week", "day")},
                {"cond": dataframe["weekday"].between_time(pm, am).isin(week),
                 "period": ("week", "night")},
                {"cond": dataframe["weekday"].between_time(am, pm).isin(weekend),
                 "period": ("weekend", "day")},
                {"cond": dataframe["weekday"].between_time(pm, am).isin(weekend),
                 "period": ("weekend", "night")},
                {"cond": dataframe["weekday"].between_time(am, pm).isin(holiday),
                 "period": ("weekend", "day")},
                {"cond": dataframe["weekday"].between_time(pm, am).isin(holiday),
                 "period": ("weekend", "night")},
            ]

            for condition in conditions:
                try:
                    period, time_of_day = condition["period"]
                    dataframe["ind"].mask(
                        cond=condition["cond"],
                        other=profile_factors[period][time_of_day],
                        inplace=True,
                    )
                except KeyError as e:
                    warnings.warn(f"Missing entry for {e} in profile_factors", UserWarning)

        # Example usage
        apply_masks(self.dataframe, profile_factors, am, pm, week, weekend, holiday)
=======
        self.dataframe["ind"] = 0

        self.dataframe["ind"] = self.dataframe["ind"].mask(
            cond=self.dataframe["weekday"].between_time(am, pm).isin(week),
            other=profile_factors["week"]["day"],
        )
        self.dataframe["ind"] = self.dataframe["ind"].mask(
            cond=self.dataframe["weekday"].between_time(pm, am).isin(week),
            other=profile_factors["week"]["night"],
        )
        self.dataframe["ind"] = self.dataframe["ind"].mask(
            cond=self.dataframe["weekday"].between_time(am, pm).isin(weekend),
            other=profile_factors["weekend"]["day"],
        )
        self.dataframe["ind"] = self.dataframe["ind"].mask(
            cond=self.dataframe["weekday"].between_time(pm, am).isin(weekend),
            other=profile_factors["weekend"]["night"],
        )
>>>>>>> 9c4ea83c

        if self.dataframe["ind"].isnull().any(axis=0):
            logging.error("NAN value found in industrial load profile")

        time_interval = self.dataframe.index.freq.nanos / 3.6e12

        return (
            self.dataframe["ind"]
            / self.dataframe["ind"].sum()
            * annual_demand
            / time_interval
        )<|MERGE_RESOLUTION|>--- conflicted
+++ resolved
@@ -70,7 +70,6 @@
 
         profile_factors = kwargs.get("profile_factors", default_factors)
 
-<<<<<<< HEAD
         self.dataframe["ind"] = 0.0
 
         # Apply masks to the dataframe so that the profile factors are applied
@@ -103,26 +102,7 @@
 
         # Example usage
         apply_masks(self.dataframe, profile_factors, am, pm, week, weekend, holiday)
-=======
-        self.dataframe["ind"] = 0
 
-        self.dataframe["ind"] = self.dataframe["ind"].mask(
-            cond=self.dataframe["weekday"].between_time(am, pm).isin(week),
-            other=profile_factors["week"]["day"],
-        )
-        self.dataframe["ind"] = self.dataframe["ind"].mask(
-            cond=self.dataframe["weekday"].between_time(pm, am).isin(week),
-            other=profile_factors["week"]["night"],
-        )
-        self.dataframe["ind"] = self.dataframe["ind"].mask(
-            cond=self.dataframe["weekday"].between_time(am, pm).isin(weekend),
-            other=profile_factors["weekend"]["day"],
-        )
-        self.dataframe["ind"] = self.dataframe["ind"].mask(
-            cond=self.dataframe["weekday"].between_time(pm, am).isin(weekend),
-            other=profile_factors["weekend"]["night"],
-        )
->>>>>>> 9c4ea83c
 
         if self.dataframe["ind"].isnull().any(axis=0):
             logging.error("NAN value found in industrial load profile")
